
//d3.v4
(function (element) {
<<<<<<< HEAD
    const [roundtrip_path, visType, variableString] = cleanInputs(argList);

    // Quit if visType is not literal_tree. 
    if (visType !== "literal_tree") {
        console.error("Incorrect visualization type passed.")
        return;
    }

    // --------------------------------------------------------------------------------
    // RequireJS setup.
    // --------------------------------------------------------------------------------
    // Setup the requireJS config to get required libraries.
    requirejs.config({
        baseUrl: roundtrip_path,
        paths: {
            d3src: 'https://d3js.org',
            lib: 'lib',
        },
        map: {
            '*': {
                'd3': 'd3src/d3.v4.min',
            }
        }
    });

    // --------------------------------------------------------------------------------
    // Utility functions.
    // --------------------------------------------------------------------------------
    // TODO: Move this to a common utils folder.
    /**
     * Utility to remove single quotes.
     * 
     * @param {String} strings strings with single quotes.
     * @returns {String} strings without single quotes.
     */
    function cleanInputs(strings) {
        return strings.map((_) => _.replace(/'/g, '"'));
    }

    require(['d3'], function (d3) {
        var forestData = JSON.parse(variableString);

        var rootNodeNames = [];
        var numberOfTrees = forestData.length;
        // Get the metric_column names
        var metricColumns = d3.keys(forestData[0].metrics);
        // pick the first metric listed to color the nodes
        var selectedMetric = metricColumns[0];

        forestMetrics = [];
        forestMinMax = {};
        for (var i = 0; i < numberOfTrees; i++) {
            var thisTree = forestData[i];

            // Get tree names for the display select options
            rootNodeNames.push(thisTree.frame.name);

            var thisTreeMetrics = {};
            // init the min/max for all trees' metricColumns

            for (var j = 0; j < metricColumns.length; j++) {
                thisTreeMetrics[metricColumns[j]] = {};
                thisTreeMetrics[metricColumns[j]]["min"] = Number.MAX_VALUE;
                thisTreeMetrics[metricColumns[j]]["max"] = 0;
            }

            forestMetrics.push(thisTreeMetrics);
        }
        for (var j = 0; j < metricColumns.length; j++) {
            forestMinMax[metricColumns[j]] = {};
            forestMinMax[metricColumns[j]]["min"] = Number.MAX_VALUE;
            forestMinMax[metricColumns[j]]["max"] = 0;
        }

        rootNodeNames.push("Show all trees");

        // ************** Generate the tree diagram  *****************
        var margin = {top: 20, right: 20, bottom: 80, left: 20},
                treeHeight = 300,
                width = element.clientWidth - margin.right - margin.left,
                height = treeHeight * (numberOfTrees + 1),
                gOffset = [{x: margin.left, y: margin.top}]; //keep track of translations to know absolute position

        d3.select(element).append('label').attr('for', 'metricSelect').text('Color by:');
        var metricInput = d3.select(element).append("select") //element
                .attr("id", "metricSelect")
                .selectAll('option')
                .data(metricColumns)
                .enter()
                .append('option')
                .text(d => d)
                .attr('value', d => d);
        document.getElementById("metricSelect").style.margin = "10px 10px 10px 0px";

        d3.select(element).append('label').style('margin', '0 0 0 10px').attr('for', 'treeRootSelect').text(' Display:');
        var treeRootInput = d3.select(element).append("select") //element
                .attr("id", "treeRootSelect")
                .selectAll('option')
                .data(rootNodeNames)
                .enter()
                .append('option')
                .attr('selected', d => d.name == 'Show all trees' ? true : false)
                .text(d => d)
                .attr('value', (d, i) => i + "|" + d);
        document.getElementById("treeRootSelect").style.margin = "10px 10px 10px 10px";

        var tooltip = d3.select(element).append("div")
                .attr('id', 'tooltip')
                .style('position', 'absolute')
                .style('top', '5px')
                .style('right', '15px')
                .style('padding', '5px')
                .style('border-radius', '5px')
                .style('background', '#ccc')
                .style('color', 'black')
                .style('font-size', '14px')
                .style('font-family', 'monospace')
                .html('<p>Click a node or "Select nodes" to see more info</p>');

        var svg = d3.select(element).append("svg") //element
                .attr("width", width + margin.right + margin.left)
                .attr("height", height + margin.top + margin.bottom);

        var brushOn = 1;
        var colorScheme = 1; //default=1 : invert=-1
        var button = svg.append('g')
                .attr('id', 'selectButton')
                .append('rect')
                .attr('width', '80px')
                .attr('height', '15px')
                .attr('x', 0).attr('y', 0).attr('rx', 5)
                .style('fill', '#ccc')
                .on('click', function () {
                    brushOn = -1 * brushOn;
                    activateBrush(brushOn);
                });
        d3.select(element).select('#selectButton').append('text')
                .attr("x", 3)
                .attr("y", 12)
                .text('Select nodes')
                .attr("font-family", "sans-serif")
                .attr("font-size", "12px")
                .attr('cursor', 'pointer')
                .on('click', function () {
                    brushOn = -1 * brushOn;
                    activateBrush(brushOn);
                });
        var colorButton = svg.append('g')
                .attr('id', 'colorButton')
                .append('rect')
                .attr('width', '90px')
                .attr('height', '15px')
                .attr('x', 90).attr('y', 0).attr('rx', 5)
                .style('fill', '#ccc');
        d3.select(element).select('#colorButton').append('text')
                .attr("x", 93)
                .attr("y", 12)
                .text('Colors: default')
                .attr("font-family", "sans-serif")
                .attr("font-size", "12px")
                .attr('cursor', 'pointer')
                .on('click', function () {
                    colorScheme = -1 * colorScheme;
                    var curMetric = d3.select(element).select('#metricSelect').property('value');
                    var curLegend = d3.select(element).select('#unifyLegends').text();
                    d3.select(element).selectAll(".circleNode")
                            .transition()
                            .duration(duration)
                            .style('fill', function (d) {
                                if (curLegend == 'Legends: unified') {
                                    return colorScale(d.data.metrics[curMetric], -1);
                                }
                                return colorScale(d.data.metrics[curMetric], d.treeIndex);
                            })
                            .style('stroke', 'black');
=======
    require(['https://d3js.org/d3.v4.min.js'], function (d3) {
        const globals = Object.freeze({
            UNIFIED: 0,
            DEFAULT: 0,
            signals: {
                CLICK: "CLICK",
                DBLCLICK: "DBLCLICK",
                BRUSH: "BRUSH",
                TOGGLEBRUSH: "TOGGLEBRUSH",
                COLLAPSE: "COLLAPSE",
                METRICCHANGE: "METRICCHANGE",
                TREECHANGE: "TREECHANGE",
                COLORCLICK: "COLORCLICK",
                LEGENDCLICK: "LEGENDCLICK",
                ZOOM: "ZOOM"
            },
            layout: {
                margin: {top: 20, right: 20, bottom: 20, left: 20},
            },
            duration: 750,
            treeHeight: 300
        });

        jsNodeSelected = "['*']";

        var makeColorManager = function(model){
            
            var _regularColors = [
                ['#006d2c', '#31a354', '#74c476', '#a1d99b', '#c7e9c0', '#edf8e9'], //green
                ['#a50f15', '#de2d26', '#fb6a4a', '#fc9272', '#fcbba1', '#fee5d9'], //red
                ['#08519c', '#3182bd', '#6baed6', '#9ecae1', '#c6dbef', '#eff3ff'], //blue
                ['#54278f', '#756bb1', '#9e9ac8', '#bcbddc', '#dadaeb', '#f2f0f7'], //purple
                ['#a63603', '#e6550d', '#fd8d3c', '#fdae6b', '#fdd0a2', '#feedde'], //orange
                ['#252525', '#636363', '#969696', '#bdbdbd', '#d9d9d9', '#f7f7f7']]; //black
>>>>>>> 9396d84d

            var _invertColors = [
                ['#edf8e9', '#c7e9c0', '#a1d99b', '#74c476', '#31a354', '#006d2c'], //green
                ['#fee5d9', '#fcbba1', '#fc9272', '#fb6a4a', '#de2d26', '#a50f15'], //red
                ['#eff3ff', '#c6dbef', '#9ecae1', '#6baed6', '#3182bd', '#08519c'], //blue
                ['#f2f0f7', '#dadaeb', '#bcbddc', '#9e9ac8', '#756bb1', '#54278f'], //purple
                ['#feedde', '#fdd0a2', '#fdae6b', '#fd8d3c', '#e6550d', '#a63603'], //orange
                ['#f7f7f7', '#d9d9d9', '#bdbdbd', '#969696', '#636363', '#252525']];  //black
            
        
            var _allTreesColors = ['#d73027', '#fc8d59', '#fee090', '#e0f3f8', '#91bfdb', '#4575b4'];
            var _invertedAllTreesColors = ['#4575b4', '#91bfdb', '#e0f3f8', '#fee090', '#fc8d59', '#d73027'];

            let _state = model.state;
            let _forestMinMax = model.data["forestMinMax"];
            let _modelForestStats = model.data["forestStats"];

            return {
                setColors: function(treeIndex){
                    /**
                     * Sets the color pallet per tree to be either inverse or regular or unified/unique to each tree
                     * 
                     * @param {Int} treeIndex - The index of the current tree's colors being set
                     */

                    var colorSchemeUsed;
    
                    if (treeIndex == -1) { //all trees are displayed
                        if (_state["colorScheme"] == 0) {
                            colorSchemeUsed = _allTreesColors;
                        } else {
                            colorSchemeUsed = _invertedAllTreesColors;
                        }
                    } 
                    else { //single tree is displayed
                        if (_state["colorScheme"] == 0) {
                            colorSchemeUsed = _regularColors[treeIndex];
                        } else {
                            colorSchemeUsed = _invertColors[treeIndex];
                        }
                    }
    
                    return colorSchemeUsed;
                },
                getLegendDomains: function(treeIndex){
                    /**
                     * Sets the min and max of the legend. 
                     * 
                     * @param {Int} treeIndex - The index of the current tree's legend being set
                     */

                    var colorScaleDomain;
                    var metricRange;
                    var curMetric = _state["selectedMetric"];
                    
                    // so hacky: need to fix later
                    if (model.data["legends"][_state["legend"]].includes("Unified")) {
                        treeIndex = -1;
                    }

                    if (treeIndex == -1) { //unified color legend
                        metricRange = _forestMinMax[curMetric].max - _forestMinMax[curMetric].min;
                        colorScaleDomain = [0, 0.1, 0.3, 0.5, 0.7, 0.9, 1].map(function (x) {
                            return x * metricRange + _forestMinMax[curMetric].min;
                        });
                    } 
                    else{
                        metricRange = _modelForestStats[treeIndex][curMetric].max - _modelForestStats[treeIndex][curMetric].min;
                        colorScaleDomain = [0, 0.1, 0.3, 0.5, 0.7, 0.9, 1].map(function (x) {
                            return x * metricRange + _modelForestStats[treeIndex][curMetric].min;
                        });
                    }

                    return colorScaleDomain;
                },
                getColorLegend: function(treeIndex) {
                    /**
                     * Gets the color scheme used for a legend, contigent on individual tree-specific schemes or one unified color scheme.
                     * 
                     * @param {Int} treeIndex - The index of the current tree's legend being set
                     */
                
                    //hacky need to fix later
                    if (model.data["legends"][_state["legend"]].includes("Unified")) {
                        treeIndex = -1;
                    }

                    if (treeIndex == -1) { //unified color legend
                        var colorSchemeUsed = this.setColors(treeIndex);
    
                    } else {
                        var colorSchemeUsed = this.setColors(treeIndex);
                    }
                    return colorSchemeUsed;
                },
                calcColorScale: function(nodeMetric, treeIndex) {
                    /**
                     * Calculates the bins for the color scheme based on the current, user-selected metric.
                     * 
                     * @param {String} nodeMetric - the name of the current metric being mapped to a color range
                     * @param {Int} treeIndex - The index of the current tree's legend being set
                     */

                    var curMetric = d3.select(element).select('#metricSelect').property('value');
                    var colorSchemeUsed = this.setColors(treeIndex);
                    
                    if (treeIndex == -1) {
                        var metric_range = _forestMinMax[curMetric].max - _forestMinMax[curMetric].min;
                        var proportion_of_total = (nodeMetric - _forestMinMax[curMetric].min) / metric_range;
                    } else {
                        var metric_range = _modelForestStats[treeIndex][curMetric].max - _modelForestStats[treeIndex][curMetric].min;
                        var proportion_of_total = nodeMetric / 1;
    
                        if (metric_range != 0) {
                            proportion_of_total = (nodeMetric - _modelForestStats[treeIndex][curMetric].min) / metric_range;
                        }
                    }
    
                    if (proportion_of_total > 0.9) {
                        return colorSchemeUsed[0];
                    }
                    if (proportion_of_total > 0.7) {
                        return colorSchemeUsed[1];
                    }
                    if (proportion_of_total > 0.5) {
                        return colorSchemeUsed[2];
                    }
                    if (proportion_of_total > 0.3) {
                        return colorSchemeUsed[3];
                    }
                    if (proportion_of_total > 0.1) {
                        return colorSchemeUsed[4];
                    } else {
                        return colorSchemeUsed[5];
                    }
                }

            }
        }
        
        // This is the makeSignaller from class
        var makeSignaller = function() {
            let _subscribers = []; // Private member

            // Return the object that's created
            return {
                // Register a function with the notification system
                add: function(handlerFunction) {_subscribers.push(handlerFunction); },

                // Loop through all registered function and call them with passed
                // arguments
                notify: function(args) {
                    for (var i = 0; i < _subscribers.length; i++) {
                        _subscribers[i](args);
                    }
                }
            };
        }

        // Create an object that handles user interaction and events
        var createController = function(model) {
            var _model = model;

            return {
                // All types of events run through a central dispatch
                // function. The dispatch function decides what to do.
                dispatch: function(evt) {
                    switch(evt.type) {
                        case (globals.signals.CLICK):
                            _model.updateSelected([evt.node]);
                            break;
                        case (globals.signals.DBLCLICK):
                            _model.handleDoubleClick(evt.node,evt.tree);
                            break;
                        case(globals.signals.TOGGLEBRUSH):
                            _model.toggleBrush();
                            break;
                        case (globals.signals.BRUSH):
                            _model.setBrushedPoints(evt.selection, evt.end);
                            break;
                        case (globals.signals.METRICCHANGE):
                            _model.changeMetric(evt.newMetric);
                            break;
                        case(globals.signals.COLORCLICK):
                            _model.changeColorScheme();
                            break;
                        case(globals.signals.TREECHANGE):
                            _model.updateActiveTrees(evt.display);
                            break;
                        case(globals.signals.LEGENDCLICK):
                            _model.updateLegends();
                            break;
                        case(globals.signals.ZOOM):
                            _model.updateNodeLocations(evt.index, evt.transformation);
                            break;
                        default:
                            console.log('Unknown event type', evt.type);
                    }
                }
            };
        }


        var createModel = function(){
            var _observers = makeSignaller();
            
            //initialize default data and state
            var _data = {
                            "trees":[],
                            "legends": ["Unified", "Indiv."],
                            "colors": ["Default", "Inverted"],
                            "forestData": null,
                            "rootNodeNames": [],
                            "numberOfTrees": 0,
                            "metricColumns": [],
                            "forestMinMax": [],
                            "forestStats": []
                        };

            var _state = {
                            "selectedNodes":[], 
                            "collapsedNodes":[],
                            "selectedMetric": [],
                            "lastClicked": null,
                            "legend": 0,
                            "colorScheme": 0,
                            "brushOn": -1
                        };

            //setup model
            var cleanTree = argList[0].replace(/'/g, '"');
            
            _data["forestData"] = JSON.parse(cleanTree);
            _data["rootNodeNames"].push("Show all trees");
            _data["numberOfTrees"] = _data["forestData"].length;
            _data["metricColumns"] = d3.keys(_data["forestData"][0].metrics);

            // pick the first metric listed to color the nodes
            _state["selectedMetric"] = _data["metricColumns"][0];
            _state["lastClicked"] = d3.hierarchy(_data["forestData"][0], d => d.children)
            _state["activeTree"] = "Show all trees";
            
            //forest stats holds statistical descriptions of
            // the metrics on each tree in the forest
            var _forestStats = [];
            var _forestMinMax = {}; 
            for (var i = 0; i < _data["numberOfTrees"]; i++) {
                var thisTree = _data["forestData"][i];

                // Get tree names for the display select options
                _data["rootNodeNames"].push(thisTree.frame.name);

                var thisTreeMetrics = {};

                // init the min/max for all trees' metricColumns
                for(let d of _data["metricColumns"]){
                    thisTreeMetrics[d] = {
                        "min": Number.MAX_VALUE,
                        "max": Number.MIN_VALUE
                    }
                }

                _forestStats.push(thisTreeMetrics);
            }

            for(let d of _data["metricColumns"]) {
                _forestMinMax[d] = {
                "min": Number.MAX_VALUE,
                "max": Number.MIN_VALUE
                }
            }

            _data["forestMinMax"] = _forestMinMax;
            _data["forestStats"] = _forestStats;

            // HELPER FUNCTION DEFINTIONS
            function _printNodeData(nodeList) {
                /**
                  * To pretty print the node data as a IPython table
                  * 
                  * @param {Array} nodeList - An array of selected nodes for formatting
                  */
                
                var nodeStr = '<table><tr><td>name</td>';
                var numNodes = nodeList.length;
                var metricColumns = model.data["metricColumns"];

                //lay the nodes out in a table
                for (var i = 0; i < metricColumns.length; i++) {
                    nodeStr += '<td>' + metricColumns[i] + '</td>';
                }
                nodeStr += '</tr>';
                for (var i = 0; i < numNodes; i++) {
                    for (var j = 0; j < metricColumns.length; j++) {
                        if (j == 0) {
                            nodeStr += '<tr><td>' + nodeList[i].data.frame.name + '</td><td>' + nodeList[i].data.metrics[metricColumns[j]] + '</td><td>';
                        }
                        else if (j == metricColumns.length - 1) {
                            nodeStr += nodeList[i].data.metrics[metricColumns[j]] + '</td></tr>';
                        }
                        else {
                            nodeStr += nodeList[i].data.metrics[metricColumns[j]];
                        }
                    }
                }
                nodeStr = nodeStr + '</table>';
                return nodeStr;
            }

            function _printQuery(nodeList) {
                /**
                  * Prints out user selected nodes as a query string which can be used in the GraphFrame.filter() function.
                  * 
                  * @param {Array} nodeList - An array of selected nodes for formatting
                  */
                var leftMostNode = {depth: Number.MAX_VALUE, data: {name: 'default'}};
                var rightMostNode = {depth: 0, data: {name: 'default'}};
                var lastNode = "";
                var selectionIsAChain = false;

                for (var i = 0; i < nodeList.length; i++) {
                    if (nodeList[i].depth < leftMostNode.depth) {
                        leftMostNode = nodeList[i];
                    }
                    if (nodeList[i].depth > rightMostNode.depth) {
                        rightMostNode = nodeList[i];
                    }
                    if ((i > 1) && (nodeList[i].x == nodeList[i-1].x)) {
                        selectionIsAChain = true;
                    }
                    else {
                        selectionIsAChain = false;
                    }
                }

                //do some evaluation for other subtrees
                // we could generate python code that does this
                var queryStr = "['<no query generated>']";
                if ((nodeList.length > 1) && (selectionIsAChain)) {
                    // This query is for chains
                    queryStr = "[{'name': '" + leftMostNode.data.frame.name + "'}, '*', {'name': '" + rightMostNode.data.frame.name + "'}]";
                }
                else if (nodeList.length > 1) {
                    // This query is for subtrees
                    queryStr = "[{'name': '" + leftMostNode.data.frame.name + "'}, '*', {'depth': '<= " + rightMostNode.depth + "' }]";
                }
                else {
                    //Single node query
                    queryStr = "[{'name': '" + leftMostNode.data.frame.name + "'}]";
                }

                return queryStr;
            }


            /* Class object created from call to createModel */
            return{
                data: _data,
                state: _state,
                register: function(s){
                    /**
                     * Registers a signaller (a callback function) to be run with _observers.notify()
                     * 
                     * @param {Function} s - (a callback function) to be run with _observers.notify()
                     */
                    _observers.add(s);
                },
                addTree: function(tm){
                    /**
                     * Pushes a tree into the model.
                     * 
                     * @param {Object} tm - A d3 tree constructed from a d3 hierarchy
                     */

                    _data['trees'].push(tm);
                },
                getTree: function(index){
                    /**
                     * Retrieves a tree from the model.
                     * 
                     * @param {Number} index - The index of the tree we want to get
                     */
                    return _data['trees'][index];
                },
                getNodesFromMap: function(index){
                    /**
                     * Retrieves tree nodes from the model
                     * 
                     * @param {Number} index - The index of the tree nodes we want to get
                     */
                    return _data['trees'][index].descendants();
                },
                getLinksFromMap: function(index){
                    /**
                     * Retrieves tree links from the model
                     * 
                     * @param {Number} index - The index of the tree links we want to get
                     */
                    return _data['trees'][index].descendants().slice(1);
                },
                updateNodes: function(index, f){
                    /**
                     * Updates the nodes in the model according to the passed in callback function.
                     *
                     * @param {Number} index - The index of the tree we are updating
                     * @param {Function} f - The callback function being applied to the nodes
                     */
                    f(_data['trees'][index].descendants());
                },
                updateforestStats: function(index){
                    /**
                     * Updates the local maximum and minimum metrics for a single tree in the forest. 
                     * Updates the global maximum and minimum metrics across all trees in our forest.
                     * Stores these values in the model.
                     *
                     * @param {Number} index - The index of the tree we are updating
                     */

                    var curTreeData = _forestStats[index];
                    for(let metric of  _data["metricColumns"]) {
                        //get local minimum and maximum for our current tree
                        // for each metric
                        _data['trees'][index].descendants().forEach(function (d) {
                            curTreeData[metric].max = Math.max(curTreeData[metric].max, d.data.metrics[metric]);
                            curTreeData[metric].min = Math.min(curTreeData[metric].min, d.data.metrics[metric]);
                        });

                        //Update global minimum and maximum per metric
                        _forestMinMax[metric].max = Math.max(_forestMinMax[metric].max, curTreeData[metric].max);
                        _forestMinMax[metric].min = Math.min(_forestMinMax[metric].min, curTreeData[metric].min);
                    }

                    _data["forestStats"] = _forestStats;
                    _data["forestMinMax"] = _forestMinMax;
                },
                updateSelected: function(nodes){
                    /**
                     * Updates which nodes are "Selected" by the user in the model
                     *
                     * @param {Array} nodes - A list of selected nodes
                     */

                    _state['selectedNodes'] = nodes;
                    this.updateTooltip(nodes);

                    if(nodes.length > 0){
                        jsNodeSelected = _printQuery(nodes);
                    } else {
                        jsNodeSelected = "['*']";
                    }
                    
                    _observers.notify();
                },
                handleDoubleClick: function(d){
                    /**
                     * Handles the model functionlaity of hiding and un-hiding subtrees
                     * on double click
                     *
                     * @param {Object} d - The node which was double clicked
                     */

                    // if the node is not already collapsed
                    // keep track of collapsed nodes
                    if (! _state["collapsedNodes"].includes(d) ){
                        _state["collapsedNodes"].push(d);
                    }
                    else{
                        index = _state["collapsedNodes"].indexOf(d);
                        _state["collapsedNodes"].splice(index, 1);
                    }

                    //this is kind of a hack for this paradigm
                    // but it updates the passed data directly
                    // and hides children nodes triggering update
                    // when view is re-rendered
                    if (d.children) {
                        d._children = d.children;
                        d.children = null;
                    } else {
                        d.children = d._children;
                        d._children = null;
                    }

                    _state["lastClicked"] = d;
                    
                    _observers.notify();
                },
                toggleBrush: function(){
                    /**
                     * Toggles the brushing functionality with a button click
                     *
                     */

                    _state["brushOn"] = -_state["brushOn"];
                    _observers.notify();
                },
                setBrushedPoints(selection, end){
                    /**
                     * Calculates which nodes are in the brushing area.
                     * 
                     * @param {Array} selection - A d3 selection matrix with svg coordinates showing the selected space
                     * @param {Boolean} end - A variable which tests if the brushing is over or not
                     *
                     */

                    var brushedNodes = [];

                    if(selection){
                        //calculate brushed points
                        for(var i = 0; i < _data["numberOfTrees"]; i++){
                            nodes = _data['trees'][i].descendants();
                            nodes.forEach(function(d){
                                if(selection[0][0] <= d.yMainG && selection[1][0] >= d.yMainG 
                                    && selection[0][1] <= d.xMainG && selection[1][1] >= d.xMainG){
                                    brushedNodes.push(d);
                                }
                            })
                        }

                        //update if end
                        if(end){
                            //call update selected
                            this.updateSelected(brushedNodes);
                        }
                    }
                    else{
                        this.updateSelected([]);
                    }
                    
                },
                updateTooltip: function(nodes){
                    /**
                     * Updates the model with new tooltip information based on user selection
                     * 
                     * @param {Array} nodes - A list of selected nodes
                     *
                     */

                    if(nodes.length > 0){
                        var longestName = 0;
                        nodes.forEach(function (d) {
                            var nodeData = d.data.frame.name + ': ' + d.data.metrics.time + 's (' + d.data.metrics["time (inc)"] + 's inc)';
                            if (nodeData.length > longestName) {
                                longestName = nodeData.length;
                            }
                        });
                        _data["tipText"] = _printNodeData(nodes);
                    } 
                    else{
                        _data["tipText"] = '<p>Click a node or "Select nodes" to see more info</p>';
                    }
                },
                changeMetric: function(newMetric){
                    /**
                     * Changes the currently selected metric in the model.
                     * 
                     * @param {String} newMetric - the most recently selected metric
                     *
                     */

                    _state["selectedMetric"] = newMetric;
                    _observers.notify();
                },
                changeColorScheme: function(){
                    /**
                     * Changes the current color scheme to inverse or regular. Updates the view
                     *
                     */

                    //loop through the possible color schemes
                    _state["colorScheme"] = (_state["colorScheme"] + 1) % _data["colors"].length;
                    _observers.notify();
                },
                updateLegends: function(){
                    /**
                     * Toggles between divergent or unified legends. Updates the view
                     *
                     */
                    //loop through legend configruations
                    _state["legend"] = (_state["legend"] + 1) % _data["legends"].length;
                    _observers.notify();
                },
                updateActiveTrees: function(activeTree){
                    /**
                     * Sets which tree is currently "active" in the model. Updates the view.
                     *
                     */
                    _state["activeTree"] = activeTree;
                    _observers.notify();
                },
                updateNodeLocations: function(index, transformation){
                    /**
                     * Transforms the x and y values of nodes based on transformations
                     * applied to their parent group
                     * 
                     * @param {Number} index - Index of the tree who's nodes are being updated
                     * @param {Object} transformation - The current transformation matrix (CTM) of an parent group
                     *
                     */
                    _data["trees"][index].descendants().forEach(function(d, i) {
                        // This function gets the absolute location for each point based on the relative
                        // locations of the points based on transformations
                        // the margins were being added into the .e and .f values so they have to be subtracted
                        // I think they come from the margins being added into the "main group" when it is created
                        // We can brush regardless of zoom or pan
                        // Adapted from: https://stackoverflow.com/questions/18554224/getting-screen-positions-of-d3-nodes-after-transform
                        d.yMainG = transformation.e + d.y0*transformation.d + d.x0*transformation.c - globals.layout.margin.left;
                        d.xMainG = transformation.f + d.y0*transformation.b + d.x0*transformation.a - globals.layout.margin.top;
                    });
                }
            }
        }

        var createMenuView = function(elem, model){
            /**
             * View class for the menu portion of the visualization
             * 
             * @param {DOMElement} elem - The current cell of the calling jupyter notebook
             * @param {Model} model - The model object
             */

            let _observers = makeSignaller();
            var rootNodeNames = model.data["rootNodeNames"];
            var metricColumns = model.data["metricColumns"];
            var brushOn = model.state["brushOn"];

                 
            //initialize bounds for svg
            var width = element.clientWidth - globals.layout.margin.right - globals.layout.margin.left;
            var height = globals.treeHeight * (model.data["numberOfTrees"] + 1);

            // ----------------------------------------------
            // Create HTML interactables
            // ----------------------------------------------
            const htmlInputs = d3.select(elem).insert('div', '.canvas').attr('class','html-inputs');

            htmlInputs.append('label').attr('for', 'metricSelect').text('Color by:');
            var metricInput = htmlInputs.append("select") //element
                    .attr("id", "metricSelect")
                    .selectAll('option')
                    .data(metricColumns)
                    .enter()
                    .append('option')
                    .text(d => d)
                    .attr('value', d => d);
            document.getElementById("metricSelect").style.margin = "10px 10px 10px 0px";

            htmlInputs.append('label').style('margin', '0 0 0 10px').attr('for', 'treeRootSelect').text(' Display:');
            var treeRootInput = htmlInputs.append("select") //element
                    .attr("id", "treeRootSelect")
                    .selectAll('option')
                    .data(rootNodeNames)
                    .enter()
                    .append('option')
                    .attr('selected', d => d.includes('Show all trees') ? "selected" : null)
                    .text(d => d)
                    .attr('value', (d, i) => i + "|" + d);

            document.getElementById("treeRootSelect").style.margin = "10px 10px 10px 10px";

            d3.select(elem).select('#treeRootSelect')
                    .on('change', function () {
                        _observers.notify({
                            type: globals.signals.TREECHANGE,
                            display: this.value
                        });
                    });
            
            // ----------------------------------------------
            // Create SVG and SVG-based interactables
            // ----------------------------------------------

            //make an svg in the scope of the current
            // element/drawing space
            var _svg = d3.select(elem).append('svg').attr('class','inputCanvas');


            var brushButton = _svg.append('g')
                    .attr('id', 'selectButton')
                    .append('rect')
                    .attr('width', '80px')
                    .attr('height', '15px')
                    .attr('x', 0).attr('y', 0).attr('rx', 5)
                    .style('fill', '#ccc')
                    .on('click', function () {
                        _observers.notify({
                            type: globals.signals.TOGGLEBRUSH
                        })
                    });
            var brushButtonText = d3.select(elem).select('#selectButton').append('text')
                    .attr("x", 3)
                    .attr("y", 12)
                    .text('Select nodes')
                    .attr("font-family", "sans-serif")
                    .attr("font-size", "12px")
                    .attr('cursor', 'pointer')
                    .on('click', function () {
                        _observers.notify({
                            type: globals.signals.TOGGLEBRUSH
                        })
                    });

            var colorButton = _svg.append('g')
                    .attr('id', 'colorButton')
                    .append('rect')
                    .attr('width', '90px')
                    .attr('height', '15px')
                    .attr('x', 90).attr('y', 0).attr('rx', 5)
                    .style('fill', '#ccc');

            var colorButtonText = d3.select(elem).select('#colorButton').append('text')
                    .attr("x", 93)
                    .attr("y", 12)
                    .text(function(){
                        return `Colors: ${model.data["colors"][model.state["colorScheme"]]}`
                    })
                    .attr("font-family", "sans-serif")
                    .attr("font-size", "12px")
                    .attr('cursor', 'pointer')
                    .on('click', function () {
                        _observers.notify({
                            type: globals.signals.COLORCLICK
                        })
                    });

            var unifyLegends = _svg.append('g')
                    .attr('id', 'unifyLegends')
                    .append('rect')
                    .attr('width', '100px')
                    .attr('height', '15px')
                    .attr('x', 190)
                    .attr('y', 0)
                    .attr('rx', 5)
                    .style('fill', '#ccc');
            var legendText = d3.select(elem).select('#unifyLegends').append('text')
                    .attr("x", 195)
                    .attr("y", 12)
                    .text(function(){ return `Legends: ${model.data["legends"][model.state["legend"]]}`})
                    .attr("font-family", "sans-serif")
                    .attr("font-size", "12px")
                    .attr('cursor', 'pointer')
                    .on('click', function () {
                        _observers.notify({
                            type: globals.signals.LEGENDCLICK
                        });
                    });
            
            _svg.attr('height', '15px').attr('width', width);


           // ----------------------------------------------
            // Define and set d3 callbacks for changes
            // ----------------------------------------------
            var brush = d3.brush()
                    .extent([[0, 0], [2 * width, 2 * (height + globals.layout.margin.top + globals.layout.margin.bottom)]])
                    .on('brush', function(){
                        _observers.notify({
                            type: globals.signals.BRUSH,
                            selection: d3.event.selection,
                            end: false
                        })
                    })
                    .on('end', function(){
                        _observers.notify({
                            type: globals.signals.BRUSH,
                            selection: d3.event.selection,
                            end: true
                        })
                    });

            const gBrush = d3.select("#mainG").append('g')
                    .attr('class', 'brush')
                    .call(brush);
            
                
            //When metricSelect is changed (metric_col)
            d3.select(element).select('#metricSelect')
            .on('change', function () {
                _observers.notify({
                    type: globals.signals.METRICCHANGE,
                    newMetric: this.value
                })
            });

            return{
                register: function(s){
                    _observers.add(s);
                },
                render: function(){
                    /**
                     * Core call for drawing menu related screen elements
                     */

                    selectedMetric = model.state["selectedMetric"];
                    brushOn = model.state["brushOn"];
                    curColor = model.state["colorScheme"];
                    colors = model.data["colors"];
                    curLegend = model.state["legend"];
                    legends = model.data["legends"];

                    //Remove brush and reset if active
                    d3.selectAll('.brush').remove();

                    //updates
                    brushButton.style("fill", function(){ 
                        if(brushOn > 0){
                            return "black";
                        }
                        else{
                            return "#ccc";
                        }
                    })
                    .attr('cursor', 'pointer');

                    brushButtonText.style("fill", function(){
                        if(brushOn > 0){
                            return "white";
                        }
                        else{
                            return "black";
                        }
                    })
                    .attr('cursor', 'pointer');


                    //add brush if there should be one
                    if(brushOn > 0){
                        d3.select("#mainG").append('g')
                            .attr('class', 'brush')
                            .call(brush);
                    } 

                    colorButtonText
                    .text(function(){
                        return `Colors: ${colors[curColor]}`;
                    })

                    legendText
                    .text(function(){
                        return `Legends: ${legends[curLegend]}`;
                    })
                }
            }
        }

        var createChartView = function(elem, model){
            let _observers = makeSignaller();
            var _colorManager = makeColorManager(model);
            var forestData = model.data["forestData"];
            var width = elem.clientWidth - globals.layout.margin.right - globals.layout.margin.left;
            var height = globals.layout.margin.top + globals.layout.margin.bottom;
            var _margin = globals.layout.margin;
            var _nodeRadius = 30;
            var treeLayoutHeights = [];


            var svg = d3.select(elem)
                        .append('svg')
                        .attr("class", "canvas")
                        .attr("width", width)
                        .attr("height", height);

            //layout variables            
            var spreadFactor = 0;
            var legendOffset = 0;
            var maxHeight = 0;
            var chartOffset = 0;
            var treeOffset = 0;
            var minmax = [];


            
            function diagonal(s, d) {
                /**
                 * Creates a curved diagonal path from parent to child nodes
                 * 
                 * @param {Object} s - parent node
                 * @param {Object} d - child node
                 * 
                 */

                let path = `M ${s.y} ${s.x}
                C ${(s.y + d.y) / 2} ${s.x},
                ${(s.y + d.y) / 2} ${d.x},
                ${d.y} ${d.x}`

                return path
            }

            function _getMinxMaxxFromTree(root){
                /**
                 * Get the minimum x value and maximum x value from a tree layout
                 * Used for calculating canvas offsets before drawing
                 * 
                 * @param {Object} root - The root node of the working tree
                 */

                var obj = {}
                var min = Infinity;
                var max = -Infinity;
                root.descendants().forEach(function(d){
                    max = Math.max(d.x, max);
                    min = Math.min(d.x, min);
                })

                obj.min = min;
                obj.max = max;

                return obj;
            }

            function _getHeightFromTree(root){
                /**
                 * Get the vertical space required to draw the tree
                 * by subtracting the min x value from the maximum
                 * 
                 * @param {Object} root - The root node of the working tree
                 */
                let minmax = _getMinxMaxxFromTree(root);
                let min = minmax["min"];
                let max = minmax["max"];

                return max - min;
            }

            // --------------------------------------------------------------
            // Initialize layout before first render
            // --------------------------------------------------------------

            var mainG = svg.append("g")
                            .attr('id', "mainG")
                            .attr("transform", "translate(" + globals.layout.margin.left + "," + 0 + ")");

            var tree = d3.tree().nodeSize([_nodeRadius, _nodeRadius]);

            // Find the tallest tree for layout purposes (used to set a uniform spreadFactor)
            for (var treeIndex = 0; treeIndex < forestData.length; treeIndex++) {
                var currentTreeData = forestData[treeIndex];
                var currentRoot = d3.hierarchy(currentTreeData, d => d.children);

                currentRoot.x0 = height;
                currentRoot.y0 = _margin.left;

                var currentTree = tree(currentRoot);

                if (currentTree.height > maxHeight) {
                    maxHeight = currentTree.height;
                }

                model.addTree(currentTree);

                treeLayoutHeights.push(_getHeightFromTree(currentRoot));
                minmax.push(_getMinxMaxxFromTree(currentRoot))
            }

            //layout variables            
            spreadFactor = width / (maxHeight + 1);

            // Add a group and tree for each tree in the current forest
            for (var treeIndex = 0; treeIndex < forestData.length; treeIndex++) {
                model.updateforestStats(treeIndex);
                
                var currentTree = model.getTree(treeIndex);
                var newg = mainG.append("g")
                        .attr('class', 'group-' + treeIndex + ' subchart')
                        .attr('tree_id', treeIndex)
                        .attr("transform", "translate(" + _margin.left + "," + chartOffset + ")");

                const legGroup = newg
                    .append('g')
                    .attr('class', 'legend-grp-' + treeIndex)
                    .attr('transform', 'translate(0, 0)');

                const legendGroups = legGroup.selectAll("g")
                        .data([0, 1, 2, 3, 4, 5])
                        .enter()
                        .append('g')
                        .attr('class', 'legend legend' + treeIndex)
                        .attr('transform', (d, i) => {
                            const y = 18 * i;
                            return "translate(-20, " + y + ")";
                        });
                const legendRects = legendGroups.append('rect')
                        .attr('class', 'legend legend' + treeIndex)
                        .attr('x', 0)
                        .attr('y', 0)
                        .attr('height', 15)
                        .attr('width', 10)
                        .style('stroke', 'black');
                const legendText = legendGroups.append('text')
                        .attr('class', 'legend legend' + treeIndex)
                        .attr('x', 12)
                        .attr('y', 13)
                        .text("0.0 - 0.0")
                        .style('font-family', 'monospace')
                        .style('font-size', '12px');

                legendOffset = legGroup.node().getBBox().height;


                //make an invisible rectangle for zooming on
                newg.append('rect')
                    .attr('height', treeLayoutHeights[treeIndex])
                    .attr('width', width)
                    .attr('fill', 'rgba(0,0,0,0)');

                //put tree itself into a group
                newg.append('g')
                    .attr('class', 'chart')
                    .attr('chart-id', treeIndex)
                    .attr('height', globals.treeHeight)
                    .attr('width', width)
                    .attr('fill', 'rgba(0,0,0,0)');

                //Create d3 zoom element and affix to each tree individually
                var zoom = d3.zoom().on("zoom", function (){
                    let zoomObj = d3.select(this).selectAll(".chart");

                    zoomObj.attr("transform", d3.event.transform);

                    //update for scale view
                    _observers.notify({
                        type: globals.signals.ZOOM,
                        index: zoomObj.attr("chart-id"),
                        transformation: zoomObj.node().getCTM()
                    })
                });

                newg.call(zoom)
                    .on("dblclick.zoom", null);
                
                //X value where tree should start being drawn
                treeOffset = 0 + legendOffset + _margin.top;

                //Initialize nodes with x/y data based on their current location
                model.updateNodes(treeIndex,
                    function(n){
                        // Normalize for fixed-depth.
                        n.forEach(function (d) {
                            d.x = d.x + treeOffset - minmax[treeIndex]["min"];
                            d.y = (d.depth * spreadFactor);

                            d.x0 = d.x;
                            d.y0 = d.y;

                            // Store the overall position based on group
                            d.xMainG = d.x + chartOffset;
                            d.yMainG = d.y + _margin.left;

                            d.xMainG0 = d.xMainG;
                            d.yMainG0 = d.yMainG;
                        });
                    }
                );

                newg.style("display", "inline-block");
            } //end for-loop "add tree"



            return{
                register: function(s){
                    _observers.add(s);
                },
                render: function(){
                    /**
                     * Core render function for the chart portion of the view, including legends
                     * Called from the model with observers.notify
                     * 
                     */

                    chartOffset = _margin.top;
                    height = _margin.top + _margin.bottom;

                    //render for any number of trees
                    for(var treeIndex = 0; treeIndex < model.data["numberOfTrees"]; treeIndex++){

                        let lastClicked = model.state["lastClicked"];

                        var source = d3.hierarchy(model.data["forestData"][treeIndex], d => d.children);
                        var selectedMetric = model.state["selectedMetric"];
                        var nodes = model.getNodesFromMap(treeIndex);
                        var links = model.getLinksFromMap(treeIndex);
                        var chart = svg.selectAll('.group-' + treeIndex);
                        var tree = chart.selectAll('.chart');

                        // ---------------------------------------------
                        // ENTER 
                        // ---------------------------------------------
                        // Update the nodes…
                        var i = 0;
                        var node = tree.selectAll("g.node")
                                .data(nodes, function (d) {
                                    return d.id || (d.id = ++i);
                                });
                        
                        // Enter any new nodes at the parent's previous position.
                        var nodeEnter = node.enter().append('g')
                                .attr('class', 'node')
                                .attr("transform", () => {return "translate(" + lastClicked.y + "," + lastClicked.x + ")"})
                                .on("click", function(d){
                                    _observers.notify({
                                        type: globals.signals.CLICK,
                                        node: d
                                    })
                                })
                                .on('dblclick', function (d) {
                                    _observers.notify({
                                        type: globals.signals.DBLCLICK,
                                        node: d,
                                        tree: treeIndex
                                    })
                                });
            
                        nodeEnter.append("circle")
                                .attr('class', 'circleNode')
                                .attr("r", 1e-6)
                                .style("fill", function (d) {
                                    if(model.state["legend"] == globals.UNIFIED){
                                        return _colorManager.calcColorScale(d.data.metrics[selectedMetric], -1);
                                    }
                                    return _colorManager.calcColorScale(d.data.metrics[selectedMetric], treeIndex);
                                })
                                .style('stroke-width', '1px')
                                .style('stroke', 'black');
            
                        //Append text to nodes
                        nodeEnter.append("text")
                        .attr("x", function (d) {
                            return d.children || model.state['collapsedNodes'].includes(d) ? -13 : 13;
                        })
                        .attr("dy", ".75em")
                        .attr("text-anchor", function (d) {
                            return d.children || model.state['collapsedNodes'].includes(d) ? "end" : "start";
                        })
                        .text(function (d) {
                            if(!d.children){
                                return d.data.name;
                            }
                            else if(d.children.length == 1){
                                return "";
                            }
                            else {
                                return d.data.name.slice(0,5) + "...";
                            }
                        })
                        .style("font", "12px monospace");



                        // links
                        var link = tree.selectAll("path.link")
                        .data(links, function (d) {
                            return d.id;
                        });
        
                        // Enter any new links at the parent's previous position.
                        var linkEnter = link.enter().insert("path", "g")
                                .attr("class", "link")
                                .attr("d", function (d) {
                                    var o = {x: nodes[0].x, y: nodes[0].y};
                                    return diagonal(o, o);
                                })
                                .attr('fill', 'none')
                                .attr('stroke', '#ccc')
                                .attr('stroke-width', '2px');

        
                        // ---------------------------------------------
                        // Updates 
                        // ---------------------------------------------
                        var nodeUpdate = nodeEnter.merge(node);
                        var linkUpdate = linkEnter.merge(link);
                
                        // Chart updates
                        chart
                        .transition()
                        .duration(globals.duration)
                        .attr("transform", function(){
                            if(model.state["activeTree"].includes(model.data["rootNodeNames"][treeIndex+1])){
                                return `translate(${_margin.left}, ${_margin.top})`;
                            } 
                            else {
                                return `translate(${_margin.left}, ${chartOffset})`;
                            }
                        })    
                        .style("display", function(){
                            if(model.state["activeTree"].includes("Show all trees")){
                                return "inline-block";
                            } 
                            else if(model.state["activeTree"].includes(model.data["rootNodeNames"][treeIndex+1])){
                                return "inline-block";
                            } 
                            else {
                                return "none";
                            }
                        });

                        //legend updates
                        chart.selectAll(".legend rect")
                            .transition()
                            .duration(globals.duration)
                            .attr('fill', function (d, i) {
                                return _colorManager.getColorLegend(treeIndex)[d];
                            })
                            .attr('stroke', 'black');

                        chart.selectAll('.legend text')
                            .transition()
                            .duration(globals.duration)
                            .text((d) => { return _colorManager.getLegendDomains(treeIndex)[6 - d - 1] + ' - ' + _colorManager.getLegendDomains(treeIndex)[6 - d]; });


                        // Transition links to their new position.
                        linkUpdate.transition()
                                .duration(globals.duration)
                                .attr("d", function (d) {
                                    return diagonal(d, d.parent);
                                });

            
                        // Transition nodes to their new position.
                        nodeUpdate.transition()
                                .duration(globals.duration)
                                .attr("transform", function (d) {
                                    return `translate(${d.y}, ${d.x})`;
                                });

                        nodeUpdate.select('circle.circleNode')
                                .attr("r", 5)
                                .style('stroke', function(d){
                                    if (model.state['collapsedNodes'].includes(d)){
                                        return "#89c3e0";
                                    }
                                    else{
                                        return 'black';
                                    }
                                })
                                .style("stroke-dasharray", function (d) {
                                    return model.state['collapsedNodes'].includes(d) ? '4' : '0';
                                }) //lightblue
                                .style('stroke-width', function(d){
                                    if (model.state['collapsedNodes'].includes(d)){
                                        return '6px';
                                    } 
                                    else if (model.state['selectedNodes'].includes(d)){
                                        return '4px';
                                    } 
                                    else {
                                        return '1px';
                                    }
                                })
                                .attr('cursor', 'pointer')
                                .transition()
                                .duration(globals.duration)
                                .style('fill', function (d) {
                                    if(model.state["legend"] == globals.UNIFIED){
                                        return _colorManager.calcColorScale(d.data.metrics[selectedMetric], -1);
                                    }
                                    return _colorManager.calcColorScale(d.data.metrics[selectedMetric], treeIndex);

                                })

                        nodeUpdate.select('text')
                                .attr("x", function (d) {
                                    return d.children || model.state['collapsedNodes'].includes(d) ? -13 : 13;
                                })
                                .attr("dy", ".75em")
                                .attr("text-anchor", function (d) {
                                    return d.children || model.state['collapsedNodes'].includes(d) ? "end" : "start";
                                })
                                .text(function (d) {
                                    if(!d.children){
                                        return d.data.name;
                                    }
                                    else if(d.children.length == 1){
                                        return "";
                                    }
                                    else {
                                        return d.data.name.slice(0,5) + "...";
                                    }
                                })
                                .style("font", "12px monospace")
                                .attr("fill", "black");


                                
                        // ---------------------------------------------
                        // Exit
                        // ---------------------------------------------
                        // Transition exiting nodes to the parent's new position.
                        var nodeExit = node.exit().transition()
                                .duration(globals.duration)
                                .attr("transform", function (d) {
                                    return "translate(" + lastClicked.y + "," + lastClicked.x + ")";
                                })
                                .remove();
            
                        nodeExit.select("circle")
                                .attr("r", 1e-6);
            
                        nodeExit.select("text")
                                .style("fill-opacity", 1);
            
                        // Transition exiting links to the parent's new position.
                        var linkExit = link.exit().transition()
                                .duration(globals.duration)
                                .attr("d", function (d) {
                                    var o = {x: source.x, y: source.y};
                                    return diagonal(o, o);
                                })
                                .remove();

                        chartOffset = treeLayoutHeights[treeIndex] + treeOffset + _margin.top;
                        height += chartOffset;
                    }                    

                    svg.attr("height", height);
                }
            }
            
        }

        var createTooltipView = function(elem, model){
            /**
             * Class that instantiates the view for the tooltip that appears with selected nodes.
             * 
             * @param {DOM Element} elem - The current cell of the calling Jupyter notebook
             * @param {Model} model - The model object containg data for the view
             */
            var _observers = makeSignaller();
            var _tooltip = d3.select(elem).append("div")
                    .attr('id', 'tooltip')
                    .style('position', 'absolute')
                    .style('top', '5px')
                    .style('right', '15px')
                    .style('padding', '5px')
                    .style('border-radius', '5px')
                    .style('background', '#ccc')
                    .style('color', 'black')
                    .style('font-size', '14px')
                    .style('font-family', 'monospace')
                    .html('<p>Click a node or "Select nodes" to see more info</p>');

            return {
                register: function(s){
                    _observers.add(s);
                },
                render: function(){
                    _tooltip.html(model.data["tipText"]);
                }
            }
        }

        // ---------------------------------------------
        // Main driver area 
        // ---------------------------------------------
        
        //model
        var model = createModel();
        //controller
        var controller = createController(model);
        //views
        var menu = createMenuView(element, model);
        var tooltip = createTooltipView(element, model);
        var chart = createChartView(element, model);
        
        //render all views one time
        menu.render();
        tooltip.render();
        chart.render();
        
        //register signallers with each class
        // tooltip is not interactive so 
        // it does not need a signaller yet
        menu.register(controller.dispatch);
        chart.register(controller.dispatch);

        model.register(menu.render);
        model.register(chart.render);
        model.register(tooltip.render);

    });

})(element);<|MERGE_RESOLUTION|>--- conflicted
+++ resolved
@@ -1,7 +1,6 @@
 
 //d3.v4
 (function (element) {
-<<<<<<< HEAD
     const [roundtrip_path, visType, variableString] = cleanInputs(argList);
 
     // Quit if visType is not literal_tree. 
@@ -42,143 +41,6 @@
     }
 
     require(['d3'], function (d3) {
-        var forestData = JSON.parse(variableString);
-
-        var rootNodeNames = [];
-        var numberOfTrees = forestData.length;
-        // Get the metric_column names
-        var metricColumns = d3.keys(forestData[0].metrics);
-        // pick the first metric listed to color the nodes
-        var selectedMetric = metricColumns[0];
-
-        forestMetrics = [];
-        forestMinMax = {};
-        for (var i = 0; i < numberOfTrees; i++) {
-            var thisTree = forestData[i];
-
-            // Get tree names for the display select options
-            rootNodeNames.push(thisTree.frame.name);
-
-            var thisTreeMetrics = {};
-            // init the min/max for all trees' metricColumns
-
-            for (var j = 0; j < metricColumns.length; j++) {
-                thisTreeMetrics[metricColumns[j]] = {};
-                thisTreeMetrics[metricColumns[j]]["min"] = Number.MAX_VALUE;
-                thisTreeMetrics[metricColumns[j]]["max"] = 0;
-            }
-
-            forestMetrics.push(thisTreeMetrics);
-        }
-        for (var j = 0; j < metricColumns.length; j++) {
-            forestMinMax[metricColumns[j]] = {};
-            forestMinMax[metricColumns[j]]["min"] = Number.MAX_VALUE;
-            forestMinMax[metricColumns[j]]["max"] = 0;
-        }
-
-        rootNodeNames.push("Show all trees");
-
-        // ************** Generate the tree diagram  *****************
-        var margin = {top: 20, right: 20, bottom: 80, left: 20},
-                treeHeight = 300,
-                width = element.clientWidth - margin.right - margin.left,
-                height = treeHeight * (numberOfTrees + 1),
-                gOffset = [{x: margin.left, y: margin.top}]; //keep track of translations to know absolute position
-
-        d3.select(element).append('label').attr('for', 'metricSelect').text('Color by:');
-        var metricInput = d3.select(element).append("select") //element
-                .attr("id", "metricSelect")
-                .selectAll('option')
-                .data(metricColumns)
-                .enter()
-                .append('option')
-                .text(d => d)
-                .attr('value', d => d);
-        document.getElementById("metricSelect").style.margin = "10px 10px 10px 0px";
-
-        d3.select(element).append('label').style('margin', '0 0 0 10px').attr('for', 'treeRootSelect').text(' Display:');
-        var treeRootInput = d3.select(element).append("select") //element
-                .attr("id", "treeRootSelect")
-                .selectAll('option')
-                .data(rootNodeNames)
-                .enter()
-                .append('option')
-                .attr('selected', d => d.name == 'Show all trees' ? true : false)
-                .text(d => d)
-                .attr('value', (d, i) => i + "|" + d);
-        document.getElementById("treeRootSelect").style.margin = "10px 10px 10px 10px";
-
-        var tooltip = d3.select(element).append("div")
-                .attr('id', 'tooltip')
-                .style('position', 'absolute')
-                .style('top', '5px')
-                .style('right', '15px')
-                .style('padding', '5px')
-                .style('border-radius', '5px')
-                .style('background', '#ccc')
-                .style('color', 'black')
-                .style('font-size', '14px')
-                .style('font-family', 'monospace')
-                .html('<p>Click a node or "Select nodes" to see more info</p>');
-
-        var svg = d3.select(element).append("svg") //element
-                .attr("width", width + margin.right + margin.left)
-                .attr("height", height + margin.top + margin.bottom);
-
-        var brushOn = 1;
-        var colorScheme = 1; //default=1 : invert=-1
-        var button = svg.append('g')
-                .attr('id', 'selectButton')
-                .append('rect')
-                .attr('width', '80px')
-                .attr('height', '15px')
-                .attr('x', 0).attr('y', 0).attr('rx', 5)
-                .style('fill', '#ccc')
-                .on('click', function () {
-                    brushOn = -1 * brushOn;
-                    activateBrush(brushOn);
-                });
-        d3.select(element).select('#selectButton').append('text')
-                .attr("x", 3)
-                .attr("y", 12)
-                .text('Select nodes')
-                .attr("font-family", "sans-serif")
-                .attr("font-size", "12px")
-                .attr('cursor', 'pointer')
-                .on('click', function () {
-                    brushOn = -1 * brushOn;
-                    activateBrush(brushOn);
-                });
-        var colorButton = svg.append('g')
-                .attr('id', 'colorButton')
-                .append('rect')
-                .attr('width', '90px')
-                .attr('height', '15px')
-                .attr('x', 90).attr('y', 0).attr('rx', 5)
-                .style('fill', '#ccc');
-        d3.select(element).select('#colorButton').append('text')
-                .attr("x", 93)
-                .attr("y", 12)
-                .text('Colors: default')
-                .attr("font-family", "sans-serif")
-                .attr("font-size", "12px")
-                .attr('cursor', 'pointer')
-                .on('click', function () {
-                    colorScheme = -1 * colorScheme;
-                    var curMetric = d3.select(element).select('#metricSelect').property('value');
-                    var curLegend = d3.select(element).select('#unifyLegends').text();
-                    d3.select(element).selectAll(".circleNode")
-                            .transition()
-                            .duration(duration)
-                            .style('fill', function (d) {
-                                if (curLegend == 'Legends: unified') {
-                                    return colorScale(d.data.metrics[curMetric], -1);
-                                }
-                                return colorScale(d.data.metrics[curMetric], d.treeIndex);
-                            })
-                            .style('stroke', 'black');
-=======
-    require(['https://d3js.org/d3.v4.min.js'], function (d3) {
         const globals = Object.freeze({
             UNIFIED: 0,
             DEFAULT: 0,
@@ -212,7 +74,6 @@
                 ['#54278f', '#756bb1', '#9e9ac8', '#bcbddc', '#dadaeb', '#f2f0f7'], //purple
                 ['#a63603', '#e6550d', '#fd8d3c', '#fdae6b', '#fdd0a2', '#feedde'], //orange
                 ['#252525', '#636363', '#969696', '#bdbdbd', '#d9d9d9', '#f7f7f7']]; //black
->>>>>>> 9396d84d
 
             var _invertColors = [
                 ['#edf8e9', '#c7e9c0', '#a1d99b', '#74c476', '#31a354', '#006d2c'], //green
@@ -442,10 +303,8 @@
                             "brushOn": -1
                         };
 
-            //setup model
-            var cleanTree = argList[0].replace(/'/g, '"');
-            
-            _data["forestData"] = JSON.parse(cleanTree);
+            //setup model            
+            _data["forestData"] = JSON.parse(variableString);
             _data["rootNodeNames"].push("Show all trees");
             _data["numberOfTrees"] = _data["forestData"].length;
             _data["metricColumns"] = d3.keys(_data["forestData"][0].metrics);
