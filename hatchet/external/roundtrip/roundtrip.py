from __future__ import print_function
from IPython.core.magic import Magics, magics_class, line_magic
from IPython.display import HTML, Javascript, display
import os
import jsonschema

"""
   File: roundtrip.py
   Purpose: Pass data between Jupyter Python cells and
   Javascript variables.
   Hatchet-specific.
"""


@magics_class
class Roundtrip(Magics):

    # Note to self: Custom magic classes MUST call parent's constructor
    def __init__(self, shell):
        super(Roundtrip, self).__init__(shell)
        global VIS_TO_FILE, VIS_TO_VALIDATION, VIS_TO_DATA

        VIS_TO_FILE = {"literal_tree": "roundtripTree.js", "boxplot": "boxplot.js"}
        VIS_TO_VALIDATION = {
            "literal_tree": self._validate_literal_tree,
            "boxplot": self._validate_boxplot,
        }
        VIS_TO_DATA = {"literal_tree": "jsNodeSelected", "boxplot": "variance_df"}

        self.id_number = 0
        # Clean up namespace function
        display(
            HTML(
                "<script>function cleanUp() { argList =[]; element = null; cell_idx = -1}</script>"
            )
        )

    inputType = {
        "js": "text/javascript",
        "csv": "text/csv",
        "html": "text/html",
        "json": "text/json",
        "css": "text/css",
    }
    codeMap = {}

    def cleanLineArgument(self, arg):
        if '"' in arg:
            return arg.replace('"', "")
        elif "'" in arg:
            return arg.replace("'", "")
        else:
            # Path is a variable from the nb namespace
            return self.shell.user_ns[arg]

    @line_magic
    def loadVisualization(self, line):
        # Get command line args for loading the vis.
        args = line.split(" ")
        # Clean up the input arguments.
        path = self.cleanLineArgument(args[0])
        visType = self.cleanLineArgument(args[1])
        data = self.shell.user_ns[args[2]]

        if visType not in VIS_TO_FILE.keys():
            assert f"Invalid visualization type provided. Valid types include {''.join(VIS_TO_FILE.keys())}"

        # Set a name to visualization cell.
        name = "roundtripTreeVis" + str(self.id_number)

        # Read the appropriate JS file.
        fileAndPath = os.path.join(path, VIS_TO_FILE[visType])
        javascriptFile = open(fileAndPath).read()

        # Source input files
        # Set up the object to map input files to what javascript expects
        argList = "<script> var argList = []; var elementTop = null; var cell_idx = -1;</script>"

        displayObj = display(HTML(argList), display_id=True)

        displayObj.update(Javascript('argList.push("' + str(path) + '")'))
        displayObj.update(Javascript('argList.push("' + str(visType) + '")'))
        displayObj.update(Javascript('argList.push("' + str(data) + '")'))

        VIS_TO_VALIDATION[visType](data)

        # Get curent cell id.
        self.codeMap[name] = javascriptFile

        preRun = """
        // Grab current context
        elementTop = element.get(0);"""
        displayObj.update(Javascript(preRun))

        self.runVis(name, javascriptFile, visType)
        self.id_number += 1

    def _validate_literal_tree(self, data):
        # Check that users provided a tree literal
        if not isinstance(data, list):
            print(
                """The argument is not a tree literal or it is not a valid Python list. Please check that you have provided a list of nodes and nested children of the following form to loadVisualization:
                    literal_tree = [{
                        "frame": {"name": "foo", "type": "function"},
                        "metrics": {"time (inc)": 130.0, "time": 0.0},
                        "children":[ . . . ]
                    },
                    {
                        "frame": {"name": "bar", "type": "function"},
                        "metrics": {"time (inc)": 30.0, "time": 0.0},
                        "children":[ . . . ]
                    }]
            """
            )
            raise Exception("Bad argument")

    def _validate_boxplot(self, data):
        STATS_SCHEMA = {
            "type": "object",
            "properties": {
                "min": {"type": "number"},
                "max": {"type": "number"},
                "mean": {"type": "number"},
                "imb": {"type": "number"},
                "var": {"type": "number"},
                "kurt": {"type": "number"},
                "skew": {"type": "number"},
                "q": {"type": "array"},
                "ocat": {"type": "array"},
                "ometric": {"type": "array"},
                "nid": {"type": "string"},
<<<<<<< HEAD
                "node": {"type": "string"},
=======
                "node": {"type": "object"},
>>>>>>> 63eb06da
            },
        }

        if isinstance(data, dict):
            callsites = data.keys()
            for cs in callsites:
                if isinstance(data[cs], dict):
                    boxplotTypes = data[cs].keys()
                    for boxplotType in boxplotTypes:
                        if boxplotType in ["tgt", "bgk"]:
                            for metric in data[cs][boxplotType]:
                                jsonschema.validate(
                                    instance=data[cs][boxplotType][metric],
                                    schema=STATS_SCHEMA,
                                )
                        else:
                            self._print_exception_boxplot()
                            raise Exception(
                                "Incorrect boxplot type key provided. Use 'tgt' or 'bgk'."
                            )
                else:
                    self._print_exception_boxplot()
                    raise Exception("Bad argument.")
        else:
            self._print_exception_boxplot()
            raise Exception("Bad argument.")

    def _print_exception_boxplot(self):
        print(
            """The argument is not a valid boxplot dictionary. Please check that
            you have provided the data in the following form to
            loadVisualization:
            boxplot = {
                "tgt" : {
                    "metric1": {
                        "min": number,
                        "max": number,
                        "mean": number,
                        "imb": number,
                        "kurt": number,
                        "skew": number,
                        "q": [q0, q1, q2, q3, q4],
                        "outliers: {
                            "values": array,
                            "keys": array
                        }
                    },
                    "metric2": {
                        ...
                    }
                },
                "bkg": {
                    // Refer "tgt" key.
                }
            }
        """
        )

    def runVis(self, name, javascriptFile, visType):
        name = "roundtripTreeVis" + str(self.id_number)

        javascriptExport = """
            <div id=\"{0}\">
            </div>
            <script>
                elementTop.appendChild(document.getElementById('{1}'));
                var element = document.getElementById('{1}');
                {2}
            </script>
        """.format(
            name, str(name), javascriptFile
        )
        display(HTML(javascriptExport))

    @line_magic
    def fetchData(self, line):
        # added eval() to 'execute' the JS list-as-string as a Python list

        # Get command line args for loading the vis.
        args = line.split(" ")
        visType = self.cleanLineArgument(args[0])
        dest = args[1]

        hook = (
            """
                var holder = """
            + VIS_TO_DATA[visType]
            + """;
                holder = '"' + holder + '"';
                console.debug('"""
            + str(dest)
            + """ = '+ holder);
                IPython.notebook.kernel.execute('"""
            + str(dest)
            + """ = '+ eval(holder));
            """
        )

        display(Javascript(hook))

        return display(Javascript(hook))


# Function to make module loading possible
def load_ipython_extension(ipython):
    ipython.register_magics(Roundtrip)<|MERGE_RESOLUTION|>--- conflicted
+++ resolved
@@ -129,11 +129,7 @@
                 "ocat": {"type": "array"},
                 "ometric": {"type": "array"},
                 "nid": {"type": "string"},
-<<<<<<< HEAD
-                "node": {"type": "string"},
-=======
                 "node": {"type": "object"},
->>>>>>> 63eb06da
             },
         }
 
